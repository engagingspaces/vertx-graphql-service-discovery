buildscript {
    repositories {
        jcenter()
    }
    dependencies {
        classpath 'com.jfrog.bintray.gradle:gradle-bintray-plugin:1.7.3'
    }
}

apply plugin: 'maven-publish'

publishing {
    repositories {
        maven {
            url 'https://dl.bintray.com/engagingspaces/maven'
        }
    }
}

ext {
<<<<<<< HEAD
    vertxVersion = '3.4.2'
    graphqlVersion = '4.2'
=======
    vertxVersion = '3.4.0'
    graphqlVersion = '2.4.0'
>>>>>>> 38519e60

    junitVersion = '4.12'
}

subprojects {
    apply plugin: 'java'

    repositories {
        mavenCentral()
        jcenter()
    }

    group = 'io.engagingspaces'
    version = '0.9.7'

    sourceCompatibility = 1.8

    tasks.withType(JavaCompile) {
        options.compilerArgs << "-Xlint:unchecked" << "-Werror"
    }
}

task wrapper(type: Wrapper) {
    gradleVersion = '3.5'
    distributionUrl = "http://services.gradle.org/distributions/gradle-3.5-all.zip"
}<|MERGE_RESOLUTION|>--- conflicted
+++ resolved
@@ -18,13 +18,9 @@
 }
 
 ext {
-<<<<<<< HEAD
     vertxVersion = '3.4.2'
     graphqlVersion = '4.2'
-=======
-    vertxVersion = '3.4.0'
-    graphqlVersion = '2.4.0'
->>>>>>> 38519e60
+
 
     junitVersion = '4.12'
 }
